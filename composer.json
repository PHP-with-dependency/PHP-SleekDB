{
    "name": "rakibtg/sleekdb",
    "description": "SleekDB - A 30Kb NoSQL Database made using PHP",
    "keywords": [
        "framework",
        "nosql",
        "database",
        "flatfile",
        "php",
        "rest",
        "api",
        "micro",
        "SleekDB"
    ],
    "type": "library",
    "license": "MIT",
    "authors": [
        {
            "name": "rakibtg",
            "email": "rakibtg@gmail.com"
        }
    ],
    "require": {
        "php": ">=7.0",
        "ext-json": "*"
    },
    "require-dev": {
        "phpunit/phpunit": "^6.5",
        "spatie/phpunit-watcher": "^1.8"
    },
    "autoload": {
        "psr-4": {
            "SleekDB\\": "src/"
        }
    },
    "autoload-dev": {
        "psr-4": {
            "SleekDB\\Tests\\": "tests/"
        }
    },
    "scripts": {
        "test": [
            "Composer\\Config::disableProcessTimeout",
            "phpunit --testdox --stop-on-failure tests"
        ],
        "test:plain": [
            "Composer\\Config::disableProcessTimeout",
            "phpunit --stop-on-failure tests"
        ],
        "test:coverage": [
            "Composer\\Config::disableProcessTimeout",
            "phpunit --coverage-html ./tests/coverage tests"
        ],
        "test:watch": [
            "Composer\\Config::disableProcessTimeout",
            "phpunit-watcher watch < /dev/tty"
        ]
    }
<<<<<<< HEAD
  ],
  "require": {
    "php": ">=5.4"
  },
  "require-dev": {
    "league/climate": "^3.5"
    },
  "autoload": {
    "psr-4": {
      "SleekDB\\": "src/"
    }
  }
=======
>>>>>>> 6a257cf0
}<|MERGE_RESOLUTION|>--- conflicted
+++ resolved
@@ -26,7 +26,8 @@
     },
     "require-dev": {
         "phpunit/phpunit": "^6.5",
-        "spatie/phpunit-watcher": "^1.8"
+        "spatie/phpunit-watcher": "^1.8".
+        "league/climate": "^3.5"
     },
     "autoload": {
         "psr-4": {
@@ -56,19 +57,4 @@
             "phpunit-watcher watch < /dev/tty"
         ]
     }
-<<<<<<< HEAD
-  ],
-  "require": {
-    "php": ">=5.4"
-  },
-  "require-dev": {
-    "league/climate": "^3.5"
-    },
-  "autoload": {
-    "psr-4": {
-      "SleekDB\\": "src/"
-    }
-  }
-=======
->>>>>>> 6a257cf0
 }